from nose.tools import assert_equal
from nose import SkipTest
<<<<<<< HEAD
from pypeflow.task import *
from pypeflow.data import *
=======
import pypeflow.task
import pypeflow.data
>>>>>>> 0ae279f3

class TestPypeTaskBase:
    def test___call__(self):
        # pype_task_base = PypeTaskBase(URL, *argv, **kwargv)
        # assert_equal(expected, pype_task_base.__call__(*argv, **kwargv))
        raise SkipTest # TODO: implement your test here

    def test___init__(self):
        # pype_task_base = PypeTaskBase(URL, *argv, **kwargv)
        raise SkipTest # TODO: implement your test here

    def test_finalize(self):
        # pype_task_base = PypeTaskBase(URL, *argv, **kwargv)
        # assert_equal(expected, pype_task_base.finalize())
        raise SkipTest # TODO: implement your test here

    def test_setInputs(self):
        # pype_task_base = PypeTaskBase(URL, *argv, **kwargv)
        # assert_equal(expected, pype_task_base.setInputs(inputDataObjs))
        raise SkipTest # TODO: implement your test here

    def test_setOutputs(self):
        # pype_task_base = PypeTaskBase(URL, *argv, **kwargv)
        # assert_equal(expected, pype_task_base.setOutputs(outputDataObjs))
        raise SkipTest # TODO: implement your test here

    def test_setReferenceMD5(self):
        # pype_task_base = PypeTaskBase(URL, *argv, **kwargv)
        # assert_equal(expected, pype_task_base.setReferenceMD5(md5Str))
        raise SkipTest # TODO: implement your test here

    def test_status(self):
        # pype_task_base = PypeTaskBase(URL, *argv, **kwargv)
        # assert_equal(expected, pype_task_base.status())
        raise SkipTest # TODO: implement your test here

class TestPypeThreadTaskBase:
    def test___call__(self):
        # pype_thread_task_base = PypeThreadTaskBase()
        # assert_equal(expected, pype_thread_task_base.__call__(*argv, **kwargv))
        raise SkipTest # TODO: implement your test here

    def test_nSlots(self):
        # pype_thread_task_base = PypeThreadTaskBase()
        # assert_equal(expected, pype_thread_task_base.nSlots())
        raise SkipTest # TODO: implement your test here

    def test_setMessageQueue(self):
        # pype_thread_task_base = PypeThreadTaskBase()
        # assert_equal(expected, pype_thread_task_base.setMessageQueue(q))
        raise SkipTest # TODO: implement your test here

class TestPypeDistributiableTaskBase:
    def test___init__(self):
        # pype_distributiable_task_base = PypeDistributiableTaskBase(URL, *argv, **kwargv)
        raise SkipTest # TODO: implement your test here


class TestPypeTask:
    def test_pype_task(self):
        # assert_equal(expected, PypeTask(*argv, **kwargv))
        raise SkipTest # TODO: implement your test here

class TestPypeShellTask:
    def test_pype_shell_task(self):
        # assert_equal(expected, PypeShellTask(*argv, **kwargv))
        raise SkipTest # TODO: implement your test here

class TestPypeSGETask:
    def test_pype_sge_task(self):
        # assert_equal(expected, PypeSGETask(*argv, **kwargv))
        raise SkipTest # TODO: implement your test here

class TestPypeDistributibleTask:
    def test_pype_distributible_task(self):
        # assert_equal(expected, PypeDistributibleTask(*argv, **kwargv))
        raise SkipTest # TODO: implement your test here

class TestPypeScatteredTask:
    def test_pype_scattered_task(self):
        file = PypeScatteredFile("sfile://localhost//tmp/test1", nChunk =5)
        assert file.URL == "sfile://localhost//tmp/test1"
        
        with open(fn(file),"w") as f:
            for i in range(5):
                f.write("file%03d\n" % i)
        
        with open("/tmp/split.sh","w") as f:
            for i in range(5):
                f.write("cat %s | awk 'NR-1 == %d {print}' > %s \n" % (fn(file), i, fn(file.getChunkFile(i))))
        
        outputDataObjs = dict(zip( [ "f1-%03d" % x for x in file.scatterFiles.keys()], file.scatterFiles.values()))
        
        task = PypeShellTask(inputDataObjs = {"f1": file},
                             outputDataObjs = outputDataObjs, 
                             URL="task://localshell/scatterTask1", 
                             TaskType=PypeThreadTaskBase) ( "/tmp/split.sh" )
        
        file.attachedScatterTask(task)
        
        file2 = PypeScatteredFile("sfile://localhost//tmp/test1", nChunk =5)
        scripts = {}
        for i in range(5):
            scriptName = "/tmp/proc%03d.sh" % i
            with open(scriptName, "w") as f:
                f.write("cat %s > %s" % ( fn( file.getChunkFile(i) ), fn( file2.getChunkFile(i) ) ) )
            scripts[i] = scriptName
        
        sTask = PypeScatteredShellTask( scatteredInputs = {"f1":file},
                                        scatteredOutputs = {"f2":file2},
                                      ) ( scripts )
        for i in range(5):
            subTask = sTask.getSubTask(i)
            assert subTask.URL == sTask.URL + "/subtask%03d" % i
            assert subTask.inputDataObjs["f1"] == file.getChunkFile(i)
            assert subTask.outputDataObjs["f2"] == file2.getChunkFile(i)
            assert fn(subTask.inputDataObjs["f1"]) == fn(file.getChunkFile(i))


class TestTimeStampCompare:
    def test_time_stamp_compare(self):
        # assert_equal(expected, timeStampCompare(inputDataObjs, outputDataObjs, parameters))
        raise SkipTest # TODO: implement your test here

class TestPypeTaskCollectionBase:
    def test___init__(self):
        # pype_task_collection_base = PypeTaskCollectionBase(URL, tasks)
        raise SkipTest # TODO: implement your test here

    def test_getTasks(self):
        # pype_task_collection_base = PypeTaskCollectionBase(URL, tasks)
        # assert_equal(expected, pype_task_collection_base.getTasks())
        raise SkipTest # TODO: implement your test here

class TestPypeTaskCollection:
    def test___init__(self):
        # pype_task_collection = PypeTaskCollection(URL, tasks)
        raise SkipTest # TODO: implement your test here

    def test_addTask(self):
        # pype_task_collection = PypeTaskCollection(URL, tasks)
        # assert_equal(expected, pype_task_collection.addTask(task))
        raise SkipTest # TODO: implement your test here

    def test_getTasks(self):
        # pype_task_collection = PypeTaskCollection(URL, tasks)
        # assert_equal(expected, pype_task_collection.getTasks())
        raise SkipTest # TODO: implement your test here

class TestPypeScatteredTasks:

    def test_pype_scattered_tasks(self):
        import os
        #os.system("rm -rf /tmp/pypetest/*")
        nChunk = 5 

        infileObj =\
        pypeflow.data.PypeSplittableLocalFile(
                      "splittablefile://localhost//tmp/pypetest/test_in_1.txt", 
                      nChunk = nChunk)

        with open(infileObj.localFileName, "w") as f:
            for i in range(nChunk):
                f.write("file%02d\n" % i)

        def scatter(*argv, **kwargv):
            outputObjs = sorted( kwargv["outputDataObjs"].items() )
            nOut = len(outputObjs)
            outputObjs = [ (o[0], o[1], open(o[1].localFileName, "w")) for o in outputObjs]
            with open(kwargv["inputDataObjs"]["cf"].localFileName,"r") as f:
                i = 0
                for l in f:
                   outf = outputObjs[i % nOut][2]
                   outf.write(l)
                   i += 1
            for o in outputObjs:
                o[2].close()

        PypeShellTask = pypeflow.task.PypeShellTask
        PypeTask = pypeflow.task.PypeTask
        PypeTaskBase = pypeflow.task.PypeTaskBase
        infileObj.setScatterTask(PypeTask, PypeTaskBase, scatter)
        infileObj.getScatterTask()()
        
        def gather(*argv, **kwargv):
            inputObjs = sorted( kwargv["inputDataObjs"].items() )
            with open(kwargv["outputDataObjs"]["cf"].localFileName,"w") as outf:
                for k, sf in inputObjs:
                    f = open(sf.localFileName)
                    outf.write(f.read())
                    f.close()

        outfileObj =\
        pypeflow.data.PypeSplittableLocalFile(
                      "splittablefile://localhost//tmp/pypetest/test_out_1.txt", 
                      nChunk = nChunk)

        outfileObj.setGatherTask(PypeTask, PypeTaskBase, gather)

        PypeScatteredTasks = pypeflow.task.PypeScatteredTasks

        @PypeScatteredTasks( inputDataObjs = {"inf":infileObj},
                             outputDataObjs = {"outf":outfileObj} )
        def test_fun(*argv, **kwargv):
            chunk_id = kwargv["chunk_id"]
            self = test_fun[chunk_id]
            assert self.inf._path == "/tmp/pypetest/%03d_test_in_1.txt" % chunk_id
            with open(  self.outf._path , "w") as f:
                in_f = open(self.inf.localFileName,"r")
                f.write("out:"+in_f.read())
                in_f.close()
            return self.inf._path

        assert len(test_fun.getTasks()) == nChunk
        for i in range(nChunk):
            test_fun[i]()

        outfileObj.getGatherTask()()
        
    def test_pype_scattered_tasks_2(self):
        import os
        #os.system("rm -rf /tmp/pypetest/*")

        nChunk = 5 

        infileObj =\
        pypeflow.data.PypeSplittableLocalFile(
                      "splittablefile://localhost//tmp/pypetest/test_in_2.txt", 
                      nChunk = nChunk)

        with open(infileObj.localFileName, "w") as f:
            for i in range(nChunk):
                f.write("file%02d\n" % i)

        with open("/tmp/pypetest/scatter.sh", "w") as f:
            f.write("#!/bin/bash\n")
            f.write("for f in %s;" % " ".join( ["%03d" % i for i in range(nChunk)] )) 
            f.write('do if [ -e /tmp/pypetest/%f"_test_in.txt" ];\
                        then rm /tmp/pypetest/$f"_test_in.txt"; fi;\n')
            f.write("done\n")
            for i in range(nChunk):
                f.write("echo file%02d > /tmp/pypetest/%03d_test_in_2.txt\n" % (i, i))

        PypeShellTask = pypeflow.task.PypeShellTask
        PypeTask = pypeflow.task.PypeTask
        PypeTaskBase = pypeflow.task.PypeTaskBase
        infileObj.setScatterTask(PypeShellTask, PypeTaskBase, "/tmp/pypetest/scatter.sh")
        infileObj.getScatterTask()()
        
        def gather(*argv, **kwargv):
            inputObjs = sorted( kwargv["inputDataObjs"].items() )
            with open(kwargv["outputDataObjs"]["cf"].localFileName,"w") as outf:
                for k, sf in inputObjs:
                    f = open(sf.localFileName)
                    outf.write("out:"+f.read())
                    f.close()

        outfileObj =\
        pypeflow.data.PypeSplittableLocalFile(
                      "splittablefile://localhost//tmp/pypetest/test_out_2.txt", 
                      nChunk = nChunk)

        outfileObj.setGatherTask(PypeTask, PypeTaskBase, gather)

        PypeScatteredTasks = pypeflow.task.PypeScatteredTasks

        @PypeScatteredTasks( inputDataObjs = {"inf":infileObj},
                             outputDataObjs = {"outf":outfileObj},
                             comment="xyz")
        def test_fun_2(*argv, **kwargv):
            assert kwargv["comment"] == "xyz"
            chunk_id = kwargv["chunk_id"]
            self = test_fun_2[chunk_id]
            assert self.inf._path == "/tmp/pypetest/%03d_test_in_2.txt" % chunk_id
            with open(  self.outf._path , "w") as f:
                f.write("file%02d\n" % chunk_id)
            return self.inf._path

        assert len(test_fun_2.getTasks()) == nChunk
        for i in range(nChunk):
            test_fun_2[i]()

        outfileObj.getGatherTask()()

    def test_pype_scattered_tasks_3(self):
        import os
        #os.system("rm -rf /tmp/pypetest/*")
        nChunk = 5 


        infileObj0 =\
        pypeflow.data.PypeLocalFile(
                      "file://localhost//tmp/pypetest/test_in_0.txt")
        with open(infileObj0.localFileName,"w") as f:
            f.write("prefix:")

        infileObj =\
        pypeflow.data.PypeSplittableLocalFile(
                      "splittablefile://localhost//tmp/pypetest/test_in_3.txt", 
                      nChunk = nChunk)

        with open(infileObj.localFileName, "w") as f:
            for i in range(nChunk):
                f.write("file%02d\n" % i)

        def scatter(*argv, **kwargv):
            outputObjs = sorted( kwargv["outputDataObjs"].items() )
            nOut = len(outputObjs)
            outputObjs = [ (o[0], o[1], open(o[1].localFileName, "w")) for o in outputObjs]
            with open(kwargv["inputDataObjs"]["cf"].localFileName,"r") as f:
                i = 0
                for l in f:
                    outf = outputObjs[i % nOut][2]
                    outf.write(l)
                    i += 1
            for o in outputObjs:
                o[2].close()

        PypeShellTask = pypeflow.task.PypeShellTask
        PypeTask = pypeflow.task.PypeTask
        PypeTaskBase = pypeflow.task.PypeTaskBase
        infileObj.setScatterTask(PypeTask, PypeTaskBase, scatter)
        infileObj.getScatterTask()()
        
        def gather(*argv, **kwargv):
            inputObjs = sorted( kwargv["inputDataObjs"].items() )
            with open(kwargv["outputDataObjs"]["cf"].localFileName,"w") as outf:
                for k, sf in inputObjs:
                    f = open(sf.localFileName)
                    outf.write(f.read())
                    f.close()

        outfileObj3 =\
        pypeflow.data.PypeSplittableLocalFile(
                      "splittablefile://localhost//tmp/pypetest/test_out_3.txt", 
                      nChunk = nChunk)

        outfileObj3.setGatherTask(PypeTask, PypeTaskBase, gather)

        PypeScatteredTasks = pypeflow.task.PypeScatteredTasks

        @PypeScatteredTasks( inputDataObjs = {"inf":infileObj, "prefix":infileObj0},
                             outputDataObjs = {"outf":outfileObj3} )
        def test_fun_3(*argv, **kwargv):
            chunk_id = kwargv["chunk_id"]
            self = test_fun_3[chunk_id]

            assert self.inf._path == "/tmp/pypetest/%03d_test_in_3.txt" % chunk_id
            with open( self.prefix.localFileName, "r") as f:
                prefix = f.read()

            with open( self.outf._path, "w") as f:
                in_f = open(self.inf.localFileName,"r")
                f.write(prefix + in_f.read())
                in_f.close()
            return self.inf._path

        assert len(test_fun_3.getTasks()) == nChunk
        for i in range(nChunk):
            test_fun_3[i]()

        outfileObj3.getGatherTask()()<|MERGE_RESOLUTION|>--- conflicted
+++ resolved
@@ -1,12 +1,6 @@
 from nose.tools import assert_equal
-from nose import SkipTest
-<<<<<<< HEAD
-from pypeflow.task import *
-from pypeflow.data import *
-=======
 import pypeflow.task
 import pypeflow.data
->>>>>>> 0ae279f3
 
 class TestPypeTaskBase:
     def test___call__(self):
