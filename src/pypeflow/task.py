
# @author Jason Chin
#
# Copyright (C) 2010 by Jason Chin 
# Copyright (C) 2011 by Jason Chin, Pacific Biosciences
#
# Permission is hereby granted, free of charge, to any person obtaining a copy
# of this software and associated documentation files (the "Software"), to deal
# in the Software without restriction, including without limitation the rights
# to use, copy, modify, merge, publish, distribute, sublicense, and/or sell
# copies of the Software, and to permit persons to whom the Software is
# furnished to do so, subject to the following conditions:
#
# The above copyright notice and this permission notice shall be included in
# all copies or substantial portions of the Software.
#
# THE SOFTWARE IS PROVIDED "AS IS", WITHOUT WARRANTY OF ANY KIND, EXPRESS OR
# IMPLIED, INCLUDING BUT NOT LIMITED TO THE WARRANTIES OF MERCHANTABILITY,
# FITNESS FOR A PARTICULAR PURPOSE AND NONINFRINGEMENT. IN NO EVENT SHALL THE
# AUTHORS OR COPYRIGHT HOLDERS BE LIABLE FOR ANY CLAIM, DAMAGES OR OTHER
# LIABILITY, WHETHER IN AN ACTION OF CONTRACT, TORT OR OTHERWISE, ARISING FROM,
# OUT OF OR IN CONNECTION WITH THE SOFTWARE OR THE USE OR OTHER DEALINGS IN
# THE SOFTWARE.

"""

PypeTask: This module provides the PypeTask class and the decorators that can convert 
a regular python funtion into a PypeTask instance. 

"""


import inspect
import hashlib
import logging
import copy
import sys

PYTHONVERSION = sys.version_info[:2]
if PYTHONVERSION == (2,5):
    import simplejson as json
else:
    import json

import os
import shlex

from common import * 
from data import FileNotExistError, PypeSplittableLocalFile

class TaskFunctionError(PypeError):
    pass

TaskInitialized = "TaskInitialized"
TaskDone = "TaskDone"
TaskContinue = "TaskContinue"
TaskFail = "TaskFail"

class PypeTaskBase(PypeObject):
    """
    Represent a PypeTask. Subclass it to for different kind of
    task.
    """

    supportedURLScheme = ["task"]

    def __init__(self, URL, *argv, **kwargv):

        """
        Constructor of a PypeTask.
        """

        PypeObject.__init__(self, URL, **kwargv)

        self._argv = argv
        self._kwargv = kwargv
        self._taskFun = kwargv['_taskFun']
        self._referenceMD5 = None
        self._status = TaskInitialized
        self._log = logging.Logger('task')
        


        for defaultAttr in ["inputDataObjs", "outputDataObjs", "parameters"]:
            if defaultAttr not in self.__dict__:
                self.__dict__[defaultAttr] = {}

        # "input" and "output" short cut
        if "inputs" in kwargv:
            self.inputDataObjs.update(kwargv["inputs"])
            del kwargv["inputs"]

        if "outputs" in kwargv:
            self.outputDataObjs.update(kwargv["outputs"])
            del kwargv["outputs"]

        #the keys in inputDataObjs/outputDataObjs/parameters will become a task attribute 
        for defaultAttr in ["inputDataObjs", "outputDataObjs", "parameters"]:
            vars(self).update(self.__dict__[defaultAttr]) 

        if "chunk_id" in kwargv:
            self.chunk_id = kwargv["chunk_id"]

        self._codeMD5digest = kwargv["_codeMD5digest"]
        self._paramMD5digest = kwargv["_paramMD5digest"]
        self._compareFunctions = [ timeStampCompare ]
        
    @property
    def status(self):
        return self._status
        
    def setInputs( self, inputDataObjs ):
        self.inputDataObjs = inputDataObjs
        vars(self).update( inputDataObjs )
        
    def setOutputs( self, outputDataObjs ):
        self.outputDataObjs = outputDataObjs
        vars(self).update( outputDataObjs )
        
    def setReferenceMD5(self, md5Str):
        self._referenceMD5 = md5Str

    def _getRunFlag(self):

        """
        Determine whether the PypeTask should be run. It can be overridden in
        subclass to allow more flexible rules.
        """

        runFlag = False
        if self._referenceMD5 != None and self._referenceMD5 != self._codeMD5digest:
            self._referenceMD5 = self._codeMD5digest
            runFlag = True
        if runFlag == False:
            runFlag = any( [ f(self.inputDataObjs, self.outputDataObjs, self.parameters) for f in self._compareFunctions] )


        return runFlag

    def _runTask(self, *argv, **kwargv):

        """ 
        The method to run the decorated function _taskFun(). It is called through __call__() of
        the PypeTask object and it should never be called directly

        TODO: the arg porcessing is still a mess, need to find a better way to do this 
        """
        
        if PYTHONVERSION == (2,5):
            (args, varargs, varkw, defaults)  = inspect.getargspec(self._taskFun)
            #print  (args, varargs, varkw, defaults)
        else:
            argspec = inspect.getargspec(self._taskFun)
            (args, varargs, varkw, defaults) = argspec.args, argspec.varargs, argspec.keywords, argspec.defaults

        if varkw != None:
            return self._taskFun(self, *argv, **kwargv)
        elif varargs != None:
            return self._taskFun(self, *argv)
        elif len(args) != 0:
            nkwarg = {}
            if defaults != None:
                defaultArg = args[-len(defaults):]
                for a in defaultArg:
                    nkwarg[a] = kwargv[a]
                return self._taskFun(self, *argv, **nkwarg)
            else:
                return self._taskFun(self)
        else:
            return self._taskFun(self)

    @property
    def _RDFGraph(self):
        graph = Graph()
        for k,v in self.__dict__.iteritems():
            if k == "URL": continue
            if k[0] == "_": continue
            if k in ["inputDataObjs", "outputDataObjs", "parameters"]:
                if k == "inputDataObjs":
                    for ft, f in v.iteritems():
                        graph.add( (URIRef(self.URL), pypeNS["prereq"], URIRef(f.URL) ) )
                elif k == "outputDataObjs":
                    for ft, f in v.iteritems():
                        graph.add( (URIRef(f.URL), pypeNS["prereq"], URIRef(self.URL) ) )
                elif k == "parameters":
                    graph.add( (URIRef(self.URL), pypeNS["hasParameters"], Literal(json.dumps(v)) ) )
            
                continue

            if k in self.inputDataObjs:
                graph.add( ( URIRef(self.URL), pypeNS["inputDataObject"], URIRef(v.URL) ) )
                continue

            if k in self.outputDataObjs:
                graph.add( ( URIRef(self.URL), pypeNS["outputDataObject"], URIRef(v.URL) ) )
                continue

            if hasattr(v, "URL"):
                graph.add( ( URIRef(self.URL), pypeNS[k], URIRef(v.URL) ) )

            graph.add(  ( URIRef(self.URL), pypeNS["codeMD5digest"], Literal(self._codeMD5digest) ) )
            graph.add(  ( URIRef(self.URL), pypeNS["parameterMD5digest"], Literal(self._paramMD5digest) ) )
        return graph

    def __call__(self, *argv, **kwargv):
        
        """
        Determine whether a task should be run when called. If the dependency is
        not satisified then the _taskFun() will be called to generate the output data objects.
        """
        
        argv = list(argv)
        argv.extend(self._argv)
        kwargv.update(self._kwargv)

        inputDataObjs = self.inputDataObjs
        # need the following loop to force the stupid Islon to update the metadata in the directory
        # otherwise, the file would be appearing as non-existence... sigh, this is a >5 hours hard earned hacks
        for o in inputDataObjs.values():
            d = os.path.dirname(o.localFileName)
            try:
                os.listdir(d) 
            except OSError:
                pass

        outputDataObjs = self.outputDataObjs
        parameters = self.parameters

        runFlag = self._getRunFlag()
            
        if runFlag == True:

            rtn = self._runTask(self, *argv, **kwargv)

            if self.inputDataObjs != inputDataObjs or self.parameters != parameters:
                raise TaskFunctionError("The 'inputDataObjs' and 'parameters' should not be modified in %s" % self.URL)

        if any([o.exists == False for o in self.outputDataObjs.values()]):
            self._status = TaskFail
        else:
            self._status = TaskDone

        return runFlag

    def finalize(self): 
        """ 
        This method is intended to be overriden by subclass to provide extra processing that is not 
        directed related to the processing the input and output data. For the thread workflow, this
        method will be called in the main thread after a take is finished regardless the job status.
        """
        pass

class PypeThreadTaskBase(PypeTaskBase):

    """
    Represent a PypeTask that can be run within a thread. 
    Subclass it to for different kind of task.
    """

    @property
    def nSlots( self ):
        # required number of slots to run, total number of slots is determined by PypeThreadWorkflow.MAX_NUMBER_TASK_SLOT, 
        # increase this number by passing desired number through the "parameters" argument 
        # (e.g parameters={"nSlot":2}) to avoid high computationa intensive job running concurrently in local machine
        # One can set the max number of thread of a workflow by PypeThreadWorkflow.setNumThreadAllowed()
        return 1

    def setMessageQueue(self, q):
        self._queue = q

    def __call__(self, *argv, **kwargv):

        """
        Similar to the PypeTaskBase.__call__(), but it provide some machinary to pass information
        back to the main thread that run this task in a sepearated thread through the standard python
        queue from the Queue module.
        """

        try:
            runFlag = self._getRunFlag()
        except TaskFunctionError:
            self._status = TaskFail
            self._queue.put( (self.URL, "fail") )
            return
        except FileNotExistError:
            self._status = TaskFail
            self._queue.put( (self.URL, "fail") )
            return

        self._queue.put( (self.URL, "started, runflag: %d" % runFlag) )

        PypeTaskBase.__call__(self, *argv, **kwargv)

        # need the following loop to force the stupid Islon to update the metadata in the directory
        # otherwise, the file would be appearing as non-existence... sigh, this is a >5 hours hard earned hacks
        for o in self.outputDataObjs.values():
            d = os.path.dirname(o.localFileName)
            try:
                os.listdir(d) 
            except OSError:
                pass

        if any([o.exists == False for o in self.outputDataObjs.values()]):
            self._status = TaskFail
            self._queue.put( (self.URL, "fail") )
        else:
            self._status = TaskDone
            self._queue.put( (self.URL, "done") )

class PypeDistributiableTaskBase(PypeThreadTaskBase):

    """
    Represent a PypeTask that can be run within a thread or submit to
    a grid-engine like job scheduling system. 
    Subclass it to for different kind of task.
    """

    def __init__(self, URL, *argv, **kwargv):
        PypeTaskBase.__init__(self, URL, *argv, **kwargv)
        self.distributed = True


class PypeTaskCollection(PypeObject):

    """
    Represent an object that encapsules a number of tasks
    """

    supportedURLScheme = ["tasks"]
    def __init__(self, URL, tasks = [], scatterGatherTasks = [], **kwargv):
        PypeObject.__init__(self, URL, **kwargv)
        self._tasks = tasks[:]
        self._scatterGatherTasks = scatterGatherTasks[:]

    def addTask(self, task):
        self._tasks.append(task)

    def getTasks(self):
        return self._tasks

    def addScatterGatherTask(self, task):
        self._scatterGatherTasks.append(task)

    def getScatterGatherTasks(self):
        return self._scatterGatherTasks

    def __getitem__(self, k):
        return self._tasks[k]

def PypeTask(*argv, **kwargv):

    """
    A decorator that converts a function into a PypeTaskBase object.

    >>> import os 
    >>> from pypeflow.data import PypeLocalFile, makePypeLocalFile, fn
    >>> from pypeflow.task import *
    >>> fin = makePypeLocalFile("/tmp/pypetest/testfile_in", readOnly=False)
    >>> fout = makePypeLocalFile("/tmp/pypetest/testfile_out", readOnly=False)
    >>> @PypeTask(outputs={"test_out":fout},
    ...           inputs={"test_in":fin},
    ...           parameters={"a":'I am "a"'}, **{"b":'I am "b"'})
    ... def test(self):
    ...     print test.test_in.localFileName
    ...     print test.test_out.localFileName
    ...     os.system( "touch %s" % fn(test.test_out) )
    ...     print self.test_in.localFileName
    ...     print self.test_out.localFileName
    ...     pass
    >>> type(test) 
    <class 'pypeflow.task.PypeTaskBase'>
    >>> test.test_in.localFileName
    '/tmp/pypetest/testfile_in'
    >>> test.test_out.localFileName
    '/tmp/pypetest/testfile_out'
    >>> os.system( "rm %s; touch %s" %  (fn(fout), fn(fin))  )
    0
    >>> timeStampCompare(test.inputDataObjs, test.outputDataObjs, test.parameters)
    True
    >>> print test._getRunFlag()
    True
    >>> test()
    /tmp/pypetest/testfile_in
    /tmp/pypetest/testfile_out
    /tmp/pypetest/testfile_in
    /tmp/pypetest/testfile_out
    >>> timeStampCompare(test.inputDataObjs, test.outputDataObjs, test.parameters)
    False
    >>> print test._getRunFlag()
    False
    >>> test() #return nothing, since the test_out is newer than the test_in
    >>> print test.a
    I am "a"
    >>> print test.b
    I am "b"
    >>> os.system( "rm %s; touch %s" %  (fn(fout), fn(fin))  )
    0
    >>> # test PypeTask.finalize()
    >>> from controller import PypeWorkflow
    >>> wf = PypeWorkflow()
    >>> wf.addTask(test)
    >>> def finalize(self):
    ...     def f():
    ...         print "in finalize:", self._status
    ...     return f
    >>> test.finalize = finalize(test)  # For testing only. Please don't do this in your code. The PypeTask.finalized() is intended to be overriden by subclasses. 
    >>> wf.refreshTargets( objs = [fout] )
    True
    >>> #The following code show how to set up a task with a PypeThreadWorkflow that allows running multitple tasks in parallel. 
    >>> from pypeflow.controller import PypeThreadWorkflow
    >>> wf = PypeThreadWorkflow()
    >>> @PypeTask(outputDataObjs={"test_out":fout},
    ...           inputDataObjs={"test_in":fin},
    ...           TaskType=PypeThreadTaskBase,
    ...           parameters={"a":'I am "a"'}, **{"b":'I am "b"'})
    ... def test(self):
    ...     print test.test_in.localFileName
    ...     print test.test_out.localFileName
    ...     os.system( "touch %s" % fn(test.test_out) )
    ...     print self.test_in.localFileName
    ...     print self.test_out.localFileName
    >>> wf.addTask(test)
    >>> def finalize(self):
    ...     def f():
    ...         print "in finalize:", self._status
    ...     return f
    >>> test.finalize = finalize(test)  # For testing only. Please don't do this in your code. The PypeTask.finalized() is intended to be overided by subclasses. 
    >>> wf.refreshTargets( objs = [fout] ) #doctest: +SKIP
    """

    def f(taskFun):

        TaskType = kwargv.get("TaskType", PypeTaskBase)

        if "TaskType" in kwargv:
            del kwargv["TaskType"]

        kwargv["_taskFun"] = taskFun

        if kwargv.get("URL",None) == None:
            kwargv["URL"] = "task://" + inspect.getfile(taskFun) + "/"+ taskFun.func_name
        try:
            kwargv["_codeMD5digest"] = hashlib.md5(inspect.getsource(taskFun)).hexdigest()
        except IOError: #python2.7 seems having problem to get source code from docstring, this is a work around to make docstring test working
            kwargv["_codeMD5digest"] = ""
        kwargv["_paramMD5digest"] = hashlib.md5(repr(kwargv)).hexdigest()

<<<<<<< HEAD
        task = TaskType(*argv, **kwargv)
        task.__doc__ = taskFun.__doc__

        return task
=======
        newKwargv = copy.deepcopy(kwargv)
        inputDataObjs = kwargv["inputDataObjs"]
        outputDataObjs = kwargv["outputDataObjs"]
        newInputs = {}
        for inputKey, inputDO in inputDataObjs.items():
            if isinstance(inputDO, PypeSplittableLocalFile):
                newInputs[inputKey] = inputDO._completeFile
            else:
                newInputs[inputKey] = inputDO

        newOutputs = {}
        for outputKey, outputDO in outputDataObjs.items():
            if isinstance(outputDO, PypeSplittableLocalFile):
                newOutputs[outputKey] = outputDO._completeFile
            else:
                newOutputs[outputKey] = outputDO

        newKwargv["inputDataObjs"] = newInputs
        newKwargv["outputDataObjs"] = newOutputs
        return TaskType(*argv, **newKwargv) 
>>>>>>> 13192f59

    return f

def PypeShellTask(*argv, **kwargv):

    """
    A function that converts a shell script into a PypeTaskBase object.

    >>> import os 
    >>> from pypeflow.data import PypeLocalFile, makePypeLocalFile, fn
    >>> from pypeflow.task import *
    >>> try:
    ...     os.makedirs("/tmp/pypetest")
    ... except:
    ...     pass
    >>> fin = makePypeLocalFile("/tmp/pypetest/testfile_in", readOnly=False)
    >>> fout = makePypeLocalFile("/tmp/pypetest/testfile_out", readOnly=False)
    >>> f = open("/tmp/pypetest/shellTask.sh","w")
    >>> f.write( "echo touch %s; touch %s" % (fn(fout), fn(fout)) )
    >>> f.close()
    >>> shellTask = PypeShellTask(outputDataObjs={"test_out":fout},
    ...                           inputDataObjs={"test_in":fin},
    ...                           parameters={"a":'I am "a"'}, **{"b":'I am "b"'}) 
    >>> shellTask = shellTask("/tmp/pypetest/shellTask.sh")
    >>> type(shellTask) 
    <class 'pypeflow.task.PypeTaskBase'>
    >>> print fn(shellTask.test_in)
    /tmp/pypetest/testfile_in
    >>> os.system( "touch %s" %  fn(fin)  ) 
    0
    >>> timeStampCompare(shellTask.inputDataObjs, shellTask.outputDataObjs, shellTask.parameters)
    True
    >>> print shellTask._getRunFlag()
    True
    >>> shellTask()
    >>> timeStampCompare(shellTask.inputDataObjs, shellTask.outputDataObjs, shellTask.parameters)
    False
    >>> print shellTask._getRunFlag()
    False
    >>> shellTask()
    """

    def f(scriptToRun):
        def taskFun(self):
            """make shell script using a template"""
            """run shell command"""
            shellCmd = "/bin/bash %s" % scriptToRun
            runShellCmd(shlex.split(shellCmd))

        kwargv["script"] = scriptToRun
        return PypeTask(*argv, **kwargv)(taskFun)

    return f


def PypeSGETask(*argv, **kwargv):

    """
    Similar to PypeShellTask, but the shell script job will be executed through SGE.
    """

    def f(scriptToRun):

        def taskFun():
            """make shell script using the template"""
            """run shell command"""
            shellCmd = "qsub -sync y -S /bin/bash %s" % scriptToRun
            runShellCmd(shlex.split(shellCmd))

        kwargv["script"] = scriptToRun

        return PypeTask(*argv, **kwargv)(taskFun)

    return f

def PypeDistributibleTask(*argv, **kwargv):

    """
    Similar to PypeShellTask and PypeSGETask, with an additional argument "distributed" to decide
    whether a job to be run through local shell or SGE.
    """

    distributed = kwargv.get("distributed", False)
    def f(scriptToRun):
        def taskFun(self):
            """make shell script using the template"""
            """run shell command"""
            if distributed == True:
                shellCmd = "qsub -sync y -S /bin/bash %s" % scriptToRun
            else:
                shellCmd = "/bin/bash %s" % scriptToRun

            runShellCmd(shlex.split(shellCmd))

        kwargv["script"] = scriptToRun
        return PypeTask(*argv, **kwargv)(taskFun) 

    return f


def PypeScatteredTasks(*argv, **kwargv):

    def f(taskFun):

        TaskType = kwargv.get("TaskType", PypeTaskBase)

        if "TaskType" in kwargv:
            del kwargv["TaskType"]

        kwargv["_taskFun"] = taskFun

        inputDataObjs = kwargv["inputDataObjs"]
        outputDataObjs = kwargv["outputDataObjs"]
        nChunk = None
        scatteredInput  = []
        singleInput = []

        if kwargv.get("URL",None) == None:
            kwargv["URL"] = "tasks://" + inspect.getfile(taskFun) + "/"+ taskFun.func_name

        tasks = PypeTaskCollection(kwargv["URL"])

        for inputKey, inputDO in inputDataObjs.items():
            if hasattr(inputDO, "nChunk"):
                if nChunk != None:
                    assert inputDO.nChunk == nChunk
                else:
                    nChunk = inputDO.nChunk
                    if inputDO.getScatterTask() != None:
                        tasks.addScatterGatherTask( inputDO.getScatterTask() )

                scatteredInput.append( inputKey )

        for outputKey, outputDO in outputDataObjs.items():
            if hasattr(outputDO, "nChunk"):
                if nChunk != None:
                    assert outputDO.nChunk == nChunk
                    if outputDO.getGatherTask() != None:
                        tasks.addScatterGatherTask( outputDO.getGatherTask() )
                else:
                    nChunk = outputDO.nChunk


        for i in range(nChunk):

            newKwargv = copy.deepcopy(kwargv)

            subTaskInput = {}
            for inputKey, inputDO in inputDataObjs.items():
                if inputKey in scatteredInput:
                    subTaskInput[inputKey] = inputDO.getSplittedFiles()[i]
                else:
                    subTaskInput[inputKey] = inputDO

            subTaskOutput = {}
            for outputKey, outputDO in outputDataObjs.items():
                subTaskOutput[outputKey] = outputDO.getSplittedFiles()[i]

            newKwargv["inputDataObjs"] = subTaskInput
            newKwargv["outputDataObjs"] = subTaskOutput

            #newKwargv["URL"] = "task://" + inspect.getfile(taskFun) + "/"+ taskFun.func_name + "/%03d" % i
            newKwargv["URL"] = kwargv["URL"].replace("tasks","task") + "/%03d" % i

            try:
                newKwargv["_codeMD5digest"] = hashlib.md5(inspect.getsource(taskFun)).hexdigest()
            except IOError: 
                # python2.7 seems having problem to get source code from docstring, 
                # this is a work around to make docstring test working
                newKwargv["_codeMD5digest"] = ""

            newKwargv["_paramMD5digest"] = hashlib.md5(repr(kwargv)).hexdigest()
            newKwargv["chunk_id"] = i

            
            tasks.addTask( TaskType(*argv, **newKwargv) )
        return tasks
    return f


def timeStampCompare( inputDataObjs, outputDataObjs, parameters) :

    """
    Given the inputDataObjs and the outputDataObjs, determine whether any
    object in the inputDataObjs is created or modified later than any object
    in outputDataObjects.
    """

    runFlag = False

    inputDataObjsTS = []
    for ft, f in inputDataObjs.iteritems():
        inputDataObjsTS.append( f.timeStamp )

    outputDataObjsTS = []

    for ft, f in outputDataObjs.iteritems():
        if not f.exists:
            runFlag = True
            break
        else:
            outputDataObjsTS.append( f.timeStamp )

    if runFlag == False:                
        if min(outputDataObjsTS) < max(inputDataObjsTS):
            runFlag = True


    return runFlag
if __name__ == "__main__":
    import doctest
    doctest.testmod()<|MERGE_RESOLUTION|>--- conflicted
+++ resolved
@@ -445,12 +445,6 @@
             kwargv["_codeMD5digest"] = ""
         kwargv["_paramMD5digest"] = hashlib.md5(repr(kwargv)).hexdigest()
 
-<<<<<<< HEAD
-        task = TaskType(*argv, **kwargv)
-        task.__doc__ = taskFun.__doc__
-
-        return task
-=======
         newKwargv = copy.deepcopy(kwargv)
         inputDataObjs = kwargv["inputDataObjs"]
         outputDataObjs = kwargv["outputDataObjs"]
@@ -470,8 +464,9 @@
 
         newKwargv["inputDataObjs"] = newInputs
         newKwargv["outputDataObjs"] = newOutputs
-        return TaskType(*argv, **newKwargv) 
->>>>>>> 13192f59
+        task = TaskType(*argv, **newKwargv)
+        task.__doc__ = taskFun.__doc__
+        return task
 
     return f
 
